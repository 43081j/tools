/**
 * @license
 * Copyright (c) 2016 The Polymer Project Authors. All rights reserved.
 * This code may only be used under the BSD style license found at
 * http://polymer.github.io/LICENSE.txt
 * The complete set of authors may be found at
 * http://polymer.github.io/AUTHORS.txt
 * The complete set of contributors may be found at
 * http://polymer.github.io/CONTRIBUTORS.txt
 * Code distributed by Google as part of the polymer project is also
 * subject to an additional IP rights grant found at
 * http://polymer.github.io/PATENTS.txt
 */

import {Descriptor} from '../ast/ast';
import {Document} from '../parser/document';

import {EntityFinder} from './entity-finder';

export async function findEntities(
    document: Document<any, any>,
    finders: EntityFinder<any, any, any>[]): Promise<Descriptor[]> {
  // Finders register a visitor to run via the `visit` callback passed to
  // `findEntities()`. We run these visitors in a batch, then pass control back
  // to the `findEntities` methods by resolving a single Promise return for
  // all calls to visit() in a batch when the visitors have run.
  // Then we repeat if any visitors have registered new visitors.

  // Resolves Promises returned by visit() calls
  let batchDone: () => void;

  // Promise returned by visit()
  let visitorsPromise: Promise<void>;

  // Current batch of visitors
  let visitors: any[];

  // A Promise that runs the next batch of visitors in a microtask
  let runner: Promise<void>;

  let visitError: any;

  // Initializes the current batch running state
  function setup() {
    visitorsPromise = new Promise<void>((resolve, _) => {
      batchDone = resolve;
    });
    visitors = [];
    runner = null;
  }

  // Runs the current batch of visitors
  function runVisitors() {
    // Record the current state so that any new visitors are enqueued into
    // a fresh batch.
    const currentVisitors = visitors;
    const currentDoneCallback = batchDone;
    const currentVisitorsPromise = visitorsPromise;
    setup();

    try {
      document.visit(currentVisitors);
    } catch (error) {
      visitError = visitError || error;
    }

    // Let `findEntities` continue after calls to visit().then()
    currentDoneCallback();
  };

  // The callback passed to `findEntities()`
  function visit(visitor: any) {
    visitors.push(visitor);
    if (!runner) {
      runner = Promise.resolve().then(runVisitors);
    }
    return visitorsPromise;
  };

  // Ok, go!
  setup();
  const finderPromises = finders.map((f) => f.findEntities(document, visit));

  // This waits for all `findEntities()` calls to finish
  const nestedEntities = await Promise.all(finderPromises);

<<<<<<< HEAD
  // TODO(justinfagnani): write a test w/ a visitor that throws to test this
  if (visitError)
=======
  if (visitError) {
>>>>>>> ec9617d4
    throw visitError;

  return orderEntities(document, nestedEntities);
}

function orderEntities(
  document: Document<any, any>,
  unorderedEntities: Descriptor[][]): Descriptor[] {

  // Build a map of node -> entities
  let entitiesByNode = new Map<any, Descriptor[]>();
  for (let entitySet of unorderedEntities) {
    for (let entity of entitySet) {
      let node = entity.node || null; // convert undefined to null
      let entities = entitiesByNode.get(node);
      if (!entities) {
        entities = [];
        entitiesByNode.set(node, entities);
      }
      entities.push(entity);
    }
  }

  // Walk the document to build document ordered entities list
  let orderedEntities: Descriptor[][] = [];
  document.forEachNode((node: any) => {
    if (entitiesByNode.has(node)) {
      orderedEntities.push(entitiesByNode.get(node));
      entitiesByNode.delete(node);
    }
  });

  // All entities not associated with a node, or associated with a node that
  // wasn't visited by document.forEachNode come last.
  // TODO(justinfagnani): shouldn't this be a warning?
  let orhphanedEntities = entitiesByNode.values();
  for (let entitySet of orhphanedEntities) {
    orderedEntities.push(entitySet);
  }

  return Array.prototype.concat.apply([], orderedEntities);
}<|MERGE_RESOLUTION|>--- conflicted
+++ resolved
@@ -84,26 +84,21 @@
   // This waits for all `findEntities()` calls to finish
   const nestedEntities = await Promise.all(finderPromises);
 
-<<<<<<< HEAD
-  // TODO(justinfagnani): write a test w/ a visitor that throws to test this
-  if (visitError)
-=======
   if (visitError) {
->>>>>>> ec9617d4
     throw visitError;
+  }
 
   return orderEntities(document, nestedEntities);
 }
 
 function orderEntities(
-  document: Document<any, any>,
-  unorderedEntities: Descriptor[][]): Descriptor[] {
-
+    document: Document<any, any>,
+    unorderedEntities: Descriptor[][]): Descriptor[] {
   // Build a map of node -> entities
   let entitiesByNode = new Map<any, Descriptor[]>();
   for (let entitySet of unorderedEntities) {
     for (let entity of entitySet) {
-      let node = entity.node || null; // convert undefined to null
+      let node = entity.node || null;  // convert undefined to null
       let entities = entitiesByNode.get(node);
       if (!entities) {
         entities = [];
