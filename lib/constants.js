/*
 * Copyright 2013 The Polymer Authors. All rights reserved.
 * Use of this source code is governed by a BSD-style
 * license that can be found in the LICENSE file.
 */

var JS = 'script:not([type]), script[type="text/javascript"]';
var URL_ATTR = ['href', 'src', 'action', 'style'];

module.exports = {
  EOL: require('os').EOL,
  ELEMENTS: 'polymer-element:not([assetpath])',
  ELEMENTS_NOSCRIPT: 'polymer-element[noscript]',
<<<<<<< HEAD
  ABS_URL: /(^data:)|(^http[s]?:)|(^\/)|(^mailto:)/,
=======
  ABS_URL: /(^data\:)|(^http[s]?\:)|(^\/)/,
  REMOTE_ABS_URL: /(^http[s]?\:)|(^\/\/)/,
>>>>>>> c5b44ae9
  IMPORTS: 'link[rel="import"][href]',
  URL: /url\([^)]*\)/g,
  URL_ATTR: URL_ATTR,
  URL_ATTR_SEL: '[' + URL_ATTR.join('],[') + ']',
  URL_TEMPLATE: '{{.*}}',
  JS: JS,
  JS_SRC: JS.split(',').map(function(s){ return s + '[src]'; }).join(','),
  JS_INLINE: JS.split(',').map(function(s) { return s + ':not([src])'; }).join(','),
  CSS: 'style:not([type]), style[type="text/css"]',
  // Output match is [ 'Polymer(', NAME_OF_ELEMENT OR undefined, '{' OR ')' ]
  POLYMER_INVOCATION: /Polymer\(([^,{]+)?(?:,\s*)?({|\))/
};<|MERGE_RESOLUTION|>--- conflicted
+++ resolved
@@ -11,12 +11,8 @@
   EOL: require('os').EOL,
   ELEMENTS: 'polymer-element:not([assetpath])',
   ELEMENTS_NOSCRIPT: 'polymer-element[noscript]',
-<<<<<<< HEAD
   ABS_URL: /(^data:)|(^http[s]?:)|(^\/)|(^mailto:)/,
-=======
-  ABS_URL: /(^data\:)|(^http[s]?\:)|(^\/)/,
   REMOTE_ABS_URL: /(^http[s]?\:)|(^\/\/)/,
->>>>>>> c5b44ae9
   IMPORTS: 'link[rel="import"][href]',
   URL: /url\([^)]*\)/g,
   URL_ATTR: URL_ATTR,
