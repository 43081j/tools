--- conflicted
+++ resolved
@@ -11,20 +11,12 @@
   },
   "scripts": {
     "bootstrap": "lerna bootstrap",
-<<<<<<< HEAD
-    "build": "lerna run build",
-    "test": "lerna run test",
-    "test:windows": "lerna run test --ignore polyserve --ignore web-component-tester",
-    "test:integration": "lerna run test:integration",
-    "test:integration:windows": "lerna run test:integration --ignore polymer-linter --ignore web-component-tester"
-=======
     "build": "lerna run build --stream",
     "test": "npm run build && npm run test:unit",
     "test:integration": "lerna run test:integration --stream",
-    "test:integration:windows": "lerna run test:integration --stream",
+    "test:integration:windows": "lerna run test:integration --stream --ignore polymer-linter --ignore web-component-tester",
     "test:unit": "lerna run test:unit --stream",
-    "test:unit:windows": "lerna run test:unit --stream --ignore polyserve"
->>>>>>> 69073eea
+    "test:unit:windows": "lerna run test:unit --stream --ignore polyserve --ignore web-component-tester"
   },
   "devDependencies": {
     "lerna": "^2.10.1"
