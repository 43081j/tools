--- conflicted
+++ resolved
@@ -6,17 +6,12 @@
   - npm install
   - rm packages/*/package-lock.json
   - npm run bootstrap
-<<<<<<< HEAD
-=======
   - npm run build
->>>>>>> 47d349ae
+  - ls -l packages/polyserve/lib
 
 test_script:
   - node --version
   - npm --version
-  - npx lerna --version
-  - npx lerna run build
-  - ls -l packages/polyserve/lib
   - npm run test:windows
   - npm run test:integration:windows
 
