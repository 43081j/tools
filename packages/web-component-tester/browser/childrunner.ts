/**
 * @license
 * Copyright (c) 2014 The Polymer Project Authors. All rights reserved.
 * This code may only be used under the BSD style license found at
 * http://polymer.github.io/LICENSE.txt The complete set of authors may be found
 * at http://polymer.github.io/AUTHORS.txt The complete set of contributors may
 * be found at http://polymer.github.io/CONTRIBUTORS.txt Code distributed by
 * Google as part of the polymer project is also subject to an additional IP
 * rights grant found at http://polymer.github.io/PATENTS.txt
 */
import * as util from './util.js';

// TODO(thedeeno): Consider renaming subsuite. IIRC, childRunner is entirely
// distinct from mocha suite, which tripped me up badly when trying to add
// plugin support. Perhaps something like 'batch', or 'bundle'. Something that
// has no mocha correlate. This may also eliminate the need for root/non-root
// suite distinctions.

interface EventListenerDescriptor {
  listener: EventListenerOrEventListenerObject;
  target: EventTarget;
  type: string;
}

export interface SharedState {}

/**
 * A Mocha suite (or suites) run within a child iframe, but reported as if they
 * are part of the current context.
 */
export default class ChildRunner {
  private container?: HTMLDivElement;
  private eventListenersToRemoveOnClean: EventListenerDescriptor[] = [];
  private iframe?: HTMLIFrameElement;
  private onRunComplete: (error?: any) => void;
  private share: SharedState;
  private state: 'initializing' | 'loading' | 'complete';
  private timeoutId?: number;
  private url: string;

  public parentScope: Window;

  constructor(url: string, parentScope: Window) {
    this.parentScope = parentScope;

    const urlBits = util.parseUrl(url);
    util.mergeParams(
      urlBits.params,
      util.getParams(parentScope.location.search)
    );
    delete urlBits.params.cli_browser_id;

    this.url = `${urlBits.base}${util.paramsToQuery(urlBits.params)}`;
    this.state = 'initializing';
  }

  /**
   * Listeners added using this method will be removed on done()
   *
   * @param type event type
   * @param listener object which receives a notification
   * @param target event target
   */
  private addEventListener(
    type: string,
    listener: EventListenerOrEventListenerObject,
    target: EventTarget
  ): void {
    target.addEventListener(type, listener);
    const descriptor: EventListenerDescriptor = {
      target,
      type,
      listener
    };
    this.eventListenersToRemoveOnClean.push(descriptor);
  }

  /**
   * Removes all event listeners added by a method addEventListener defined
   * on an instance of ChildRunner.
   */
  private removeAllEventListeners(): void {
    this.eventListenersToRemoveOnClean.forEach(({ target, type, listener }) =>
      target.removeEventListener(type, listener)
    );
  }

  // ChildRunners get a pretty generous load timeout by default.
  static loadTimeout = 60000;

  // We can't maintain properties on iframe elements in Firefox/Safari/???, so
  // we track childRunners by URL.
  private static byUrl: { [url: string]: undefined | ChildRunner } = {};

  /**
   * @return {ChildRunner} The `ChildRunner` that was registered for this
   * window.
   */
  static current(): ChildRunner {
    return ChildRunner.get(window);
  }

  /**
   * @param {!Window} target A window to find the ChildRunner of.
   * @param {boolean} traversal Whether this is a traversal from a child window.
   * @return {ChildRunner} The `ChildRunner` that was registered for `target`.
   */
  static get(target: Window, traversal?: boolean): ChildRunner {
    const childRunner = ChildRunner.byUrl[target.location.href];
    if (childRunner) {
      return childRunner;
    }
    if (window.parent === window) {
      // Top window.
      if (traversal) {
        console.warn(
          'Subsuite loaded but was never registered. This most likely is due to wonky history behavior. Reloading...'
        );
        window.location.reload();
      }
      return null;
    }
    // Otherwise, traverse.
    return window.parent.WCT._ChildRunner.get(target, true);
  }

  /**
   * Loads and runs the subsuite.
   *
   * @param {function} done Node-style callback.
   */
  run(done: (error?: any) => void) {
    util.debug('ChildRunner#run', this.url);

    this.state = 'loading';
    this.onRunComplete = done;

    this.container = document.getElementById('subsuites') as HTMLDivElement;
    if (!this.container) {
      const container = (this.container = document.createElement('div'));
      container.id = 'subsuites';
      document.body.appendChild(container as Node);
    }

    const { container } = this;

    const iframe = (this.iframe = document.createElement('iframe'));
    iframe.classList.add('subsuite');
    iframe.src = this.url;
    // Let the iframe expand the URL for us.
    const url = (this.url = iframe.src);

    container.appendChild(iframe as Node);

    ChildRunner.byUrl[url] = this;

    this.timeoutId = setTimeout(
      () => this.loaded(new Error('Timed out loading ' + url)),
      ChildRunner.loadTimeout
    );

    this.addEventListener(
      'error',
      () => this.loaded(new Error('Failed to load document ' + this.url)),
      iframe
    );
    this.addEventListener(
      'DOMContentLoaded',
      () => this.loaded(),
      iframe.contentWindow
    );
  }

  /**
   * Called when the sub suite's iframe has loaded (or errored during load).
   *
   * @param {*} error The error that occured, if any.
   */
  loaded(error?: any) {
    util.debug('ChildRunner#loaded', this.url, error);

    if (this.iframe.contentWindow == null && error) {
      this.signalRunComplete(error);
      this.done();
      return;
    }

    // Not all targets have WCT loaded (compatiblity mode)
    if (this.iframe.contentWindow.WCT) {
      this.share = this.iframe.contentWindow.WCT.share;
    }

    if (error) {
      this.signalRunComplete(error);
      this.done();
    }
  }

  /**
   * Called in mocha/run.js when all dependencies have loaded, and the child is
   * ready to start running tests
   *
   * @param {*} error The error that occured, if any.
   */
  ready(error?: any) {
    util.debug('ChildRunner#ready', this.url, error);
    if (this.timeoutId) {
      clearTimeout(this.timeoutId);
    }
    if (error) {
      this.signalRunComplete(error);
      this.done();
    }
  }

  /**
   * Called when the sub suite's tests are complete, so that it can clean up.
   */
  done() {
    util.debug('ChildRunner#done', this.url, arguments);

    // Make sure to clear that timeout.
    this.ready();
    this.signalRunComplete();

<<<<<<< HEAD
    if (this.iframe) {
      // Be safe and avoid potential browser crashes when logic attempts to
      // interact with the removed iframe.
      setTimeout(() => {
        this.removeAllEventListeners();

        const { iframe } = this;
        this.container.removeChild(iframe as Node);
        this.iframe = undefined;
      }, 0);
    }
=======
    if (!this.iframe)
      return;
    // Be safe and avoid potential browser crashes when logic attempts to
    // interact with the removed iframe.
    setTimeout(function() {
      this.iframe.parentNode.removeChild(this.iframe);
      this.iframe = null;
      this.share = null;
    }.bind(this), 1);
>>>>>>> d1dbbd55
  }

  signalRunComplete(error?: any) {
    if (this.onRunComplete) {
      this.state = 'complete';
      this.onRunComplete(error);
      this.onRunComplete = null;
    }
  }
}<|MERGE_RESOLUTION|>--- conflicted
+++ resolved
@@ -223,29 +223,17 @@
     this.ready();
     this.signalRunComplete();
 
-<<<<<<< HEAD
     if (this.iframe) {
       // Be safe and avoid potential browser crashes when logic attempts to
       // interact with the removed iframe.
       setTimeout(() => {
         this.removeAllEventListeners();
 
-        const { iframe } = this;
-        this.container.removeChild(iframe as Node);
+        this.container.removeChild(this.iframe as Node);
         this.iframe = undefined;
+        this.share = null;
       }, 0);
     }
-=======
-    if (!this.iframe)
-      return;
-    // Be safe and avoid potential browser crashes when logic attempts to
-    // interact with the removed iframe.
-    setTimeout(function() {
-      this.iframe.parentNode.removeChild(this.iframe);
-      this.iframe = null;
-      this.share = null;
-    }.bind(this), 1);
->>>>>>> d1dbbd55
   }
 
   signalRunComplete(error?: any) {
