--- conflicted
+++ resolved
@@ -5,14 +5,10 @@
 The format is based on [Keep a Changelog](http://keepachangelog.com/)
 and this project adheres to [Semantic Versioning](http://semver.org/).
 
-<<<<<<< HEAD
-<!-- ## Unreleased -->
-* Handle method rest parameters correctly.
-=======
 ## Unreleased
->>>>>>> 67d7f637
 <!-- Add new, unreleased changes here. -->
 * Use branded subtypes of string to be more careful about how we canonicalize and resolve urls. They're totally normal strings at runtime. TypeScript users that wrote their own UrlLoaders or UrlResolvers may need to make some minor changes to compile green, but since runtime isn't broken this isn't a breaking change. See src/mode/url.ts for more info.
+* Handle method rest parameters correctly.
 
 ## [2.4.1] - 2017-10-31
 * Minor fixes for TypeScript 2.6 compatibility.
