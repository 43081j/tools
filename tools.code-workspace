{
	"folders": [
		{
			"path": "packages/analyzer"
		},
		{
<<<<<<< HEAD
			"path": "packages/cli"
=======
			"path": "packages/bundler"
>>>>>>> d3547e11
		},
		{
			"path": "packages/project-config"
		},
		{
			"path": "."
		}
	],
	"settings": {}
}<|MERGE_RESOLUTION|>--- conflicted
+++ resolved
@@ -4,12 +4,11 @@
 			"path": "packages/analyzer"
 		},
 		{
-<<<<<<< HEAD
 			"path": "packages/cli"
-=======
-			"path": "packages/bundler"
->>>>>>> d3547e11
 		},
+    {
+      "path": "packages/bundler"
+    },
 		{
 			"path": "packages/project-config"
 		},
