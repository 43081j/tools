{
	"folders": [
		{
			"path": "packages/analyzer"
		},
		{
			"path": "packages/build"
		},
		{
			"path": "packages/bundler"
		},
		{
			"path": "packages/cli"
<<<<<<< HEAD
		},
		{
			"path": "packages/common"
=======
>>>>>>> 217cb759
		},
		{
			"path": "packages/linter"
		},
		{
			"path": "packages/polyserve"
		},
		{
			"path": "packages/project-config"
		},
		{
			"path": "."
		}
	],
	"settings": {}
}<|MERGE_RESOLUTION|>--- conflicted
+++ resolved
@@ -11,12 +11,6 @@
 		},
 		{
 			"path": "packages/cli"
-<<<<<<< HEAD
-		},
-		{
-			"path": "packages/common"
-=======
->>>>>>> 217cb759
 		},
 		{
 			"path": "packages/linter"
